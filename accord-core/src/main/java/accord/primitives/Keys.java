--- conflicted
+++ resolved
@@ -37,17 +37,7 @@
      */
     private Keys(Key[] keys)
     {
-        this(keys, false);
-    }
-
-    public Keys(Key[] keys, boolean isSorted)
-    {
         this.keys = keys;
-<<<<<<< HEAD
-        if (!isSorted)
-            Arrays.sort(keys);
-=======
->>>>>>> 1dcffa21
     }
 
     @Override
@@ -183,20 +173,25 @@
         };
     }
 
-    public static Keys of(Key[] keys)
+    public static Keys of(Key ... keys)
     {
         Arrays.sort(keys);
         return new Keys(keys);
     }
 
-    public static Keys of(Key k0, Key... kn)
-    {
-        Key[] keys = new Key[kn.length + 1];
-        keys[0] = k0;
-        for (int i=0; i<kn.length; i++)
-            keys[i + 1] = kn[i];
-
-        return of(keys);
+    public static Keys ofSorted(Key ... keys)
+    {
+        for (int i = 1 ; i < keys.length ; ++i)
+        {
+            if (keys[i - 1].compareTo(keys[i]) >= 0)
+                throw new IllegalArgumentException(Arrays.toString(keys) + " is not sorted");
+        }
+        return new Keys(keys);
+    }
+
+    static Keys ofSortedUnchecked(Key ... keys)
+    {
+        return new Keys(keys);
     }
 
     public boolean any(KeyRanges ranges, Predicate<Key> predicate)
